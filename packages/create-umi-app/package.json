{
  "name": "@umijs/create-umi-app",
<<<<<<< HEAD
  "version": "3.3.0-alpha.0",
=======
  "version": "3.2.14",
>>>>>>> 1e57afc4
  "description": "@umijs/create-umi-app",
  "main": "lib/index.js",
  "types": "lib/index.d.ts",
  "files": [
    "lib",
    "bin",
    "templates"
  ],
  "repository": {
    "type": "git",
    "url": "https://github.com/umijs/umi"
  },
  "keywords": [
    "umi"
  ],
  "authors": [
    "chencheng <sorrycc@gmail.com> (https://github.com/sorrycc)"
  ],
  "license": "MIT",
  "bugs": "http://github.com/umijs/umi/issues",
  "homepage": "https://github.com/umijs/umi/tree/master/packages/create-umi-app#readme",
  "publishConfig": {
    "access": "public"
  },
  "dependencies": {
<<<<<<< HEAD
    "@umijs/utils": "3.3.0-alpha.0"
=======
    "@umijs/utils": "3.2.14"
>>>>>>> 1e57afc4
  },
  "bin": {
    "create-umi-app": "bin/create-umi-app.js"
  }
}<|MERGE_RESOLUTION|>--- conflicted
+++ resolved
@@ -1,10 +1,6 @@
 {
   "name": "@umijs/create-umi-app",
-<<<<<<< HEAD
-  "version": "3.3.0-alpha.0",
-=======
   "version": "3.2.14",
->>>>>>> 1e57afc4
   "description": "@umijs/create-umi-app",
   "main": "lib/index.js",
   "types": "lib/index.d.ts",
@@ -30,11 +26,7 @@
     "access": "public"
   },
   "dependencies": {
-<<<<<<< HEAD
-    "@umijs/utils": "3.3.0-alpha.0"
-=======
     "@umijs/utils": "3.2.14"
->>>>>>> 1e57afc4
   },
   "bin": {
     "create-umi-app": "bin/create-umi-app.js"
