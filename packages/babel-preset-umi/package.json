--- conflicted
+++ resolved
@@ -1,10 +1,6 @@
 {
   "name": "@umijs/babel-preset-umi",
-<<<<<<< HEAD
-  "version": "3.2.0-beta.3",
-=======
   "version": "3.1.3",
->>>>>>> 5d3e0b9f
   "description": "@umijs/babel-preset-umi",
   "main": "lib/index.js",
   "types": "lib/index.d.ts",
@@ -44,13 +40,8 @@
     "@babel/preset-typescript": "7.9.0",
     "@babel/runtime": "7.9.2",
     "@svgr/webpack": "4.3.3",
-<<<<<<< HEAD
-    "@umijs/babel-plugin-auto-css-modules": "3.2.0-beta.3",
-    "@umijs/babel-plugin-lock-core-js-3": "3.2.0-beta.3",
-=======
     "@umijs/babel-plugin-auto-css-modules": "3.1.3",
     "@umijs/babel-plugin-lock-core-js-3": "3.1.3",
->>>>>>> 5d3e0b9f
     "babel-plugin-dynamic-import-node": "2.3.0",
     "babel-plugin-import": "^1.13.0",
     "babel-plugin-named-asset-import": "0.3.6",
