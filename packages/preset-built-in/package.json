--- conflicted
+++ resolved
@@ -1,10 +1,6 @@
 {
   "name": "@umijs/preset-built-in",
-<<<<<<< HEAD
-  "version": "3.3.0-alpha.0",
-=======
   "version": "3.2.14",
->>>>>>> 1e57afc4
   "description": "@umijs/preset-built-in",
   "main": "lib/index.js",
   "types": "lib/index.d.ts",
@@ -33,16 +29,6 @@
     "@types/multer": "1.4.3",
     "@types/react-router-config": "5.0.1",
     "@types/serialize-javascript": "1.5.0",
-<<<<<<< HEAD
-    "@umijs/babel-preset-umi": "3.3.0-alpha.0",
-    "@umijs/bundler-webpack": "3.3.0-alpha.0",
-    "@umijs/renderer-mpa": "3.3.0-alpha.0",
-    "@umijs/renderer-react": "3.3.0-alpha.0",
-    "@umijs/runtime": "3.3.0-alpha.0",
-    "@umijs/server": "3.3.0-alpha.0",
-    "@umijs/types": "3.3.0-alpha.0",
-    "@umijs/utils": "3.3.0-alpha.0",
-=======
     "@umijs/babel-preset-umi": "3.2.14",
     "@umijs/bundler-webpack": "3.2.14",
     "@umijs/renderer-mpa": "3.2.14",
@@ -51,7 +37,6 @@
     "@umijs/server": "3.2.14",
     "@umijs/types": "3.2.14",
     "@umijs/utils": "3.2.14",
->>>>>>> 1e57afc4
     "cliui": "6.0.0",
     "es5-imcompatible-versions": "^0.1.62",
     "fork-ts-checker-webpack-plugin": "5.0.12",
