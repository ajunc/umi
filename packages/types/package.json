--- conflicted
+++ resolved
@@ -1,10 +1,6 @@
 {
   "name": "@umijs/types",
-<<<<<<< HEAD
-  "version": "3.3.0-alpha.0",
-=======
   "version": "3.2.14",
->>>>>>> 1e57afc4
   "description": "@umijs/types",
   "main": "lib/index.js",
   "types": "index",
@@ -33,18 +29,10 @@
     "@types/express": "4.17.7",
     "@types/webpack": "4.41.21",
     "@types/webpack-bundle-analyzer": "3.8.0",
-<<<<<<< HEAD
-    "@umijs/babel-preset-umi": "3.3.0-alpha.0",
-    "@umijs/core": "3.3.0-alpha.0",
-    "@umijs/server": "3.3.0-alpha.0",
-    "@umijs/utils": "3.3.0-alpha.0",
-    "webpack-chain": "6.5.0"
-=======
     "@umijs/babel-preset-umi": "3.2.14",
     "@umijs/core": "3.2.14",
     "@umijs/server": "3.2.14",
     "@umijs/utils": "3.2.14",
     "webpack-chain": "6.5.1"
->>>>>>> 1e57afc4
   }
 }