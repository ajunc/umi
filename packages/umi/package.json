--- conflicted
+++ resolved
@@ -1,10 +1,6 @@
 {
   "name": "umi",
-<<<<<<< HEAD
-  "version": "3.3.0-alpha.0",
-=======
   "version": "3.2.14",
->>>>>>> 1e57afc4
   "description": "umi",
   "main": "index.js",
   "types": "types.d.ts",
@@ -33,19 +29,11 @@
   },
   "dependencies": {
     "@babel/core": "7.10.4",
-<<<<<<< HEAD
-    "@umijs/core": "3.3.0-alpha.0",
-    "@umijs/preset-built-in": "3.3.0-alpha.0",
-    "@umijs/runtime": "3.3.0-alpha.0",
-    "@umijs/types": "3.3.0-alpha.0",
-    "@umijs/utils": "3.3.0-alpha.0",
-=======
     "@umijs/core": "3.2.14",
     "@umijs/preset-built-in": "3.2.14",
     "@umijs/runtime": "3.2.14",
     "@umijs/types": "3.2.14",
     "@umijs/utils": "3.2.14",
->>>>>>> 1e57afc4
     "react": "^16.13.1",
     "resolve-cwd": "3.0.0"
   },
