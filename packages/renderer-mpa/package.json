--- conflicted
+++ resolved
@@ -1,10 +1,6 @@
 {
   "name": "@umijs/renderer-mpa",
-<<<<<<< HEAD
-  "version": "3.3.0-alpha.0",
-=======
   "version": "3.2.14",
->>>>>>> 1e57afc4
   "description": "@umijs/renderer-mpa",
   "main": "dist/index.js",
   "types": "dist/index.d.ts",
@@ -31,11 +27,7 @@
   "dependencies": {
     "@types/react": "^16.9.43",
     "@types/react-dom": "^16.9.8",
-<<<<<<< HEAD
-    "@umijs/runtime": "3.3.0-alpha.0",
-=======
     "@umijs/runtime": "3.2.14",
->>>>>>> 1e57afc4
     "react": "^16.13.1",
     "react-dom": "^16.13.1"
   },
