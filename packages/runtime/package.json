{
  "name": "@umijs/runtime",
<<<<<<< HEAD
  "version": "3.2.0-beta.3",
=======
  "version": "3.1.3",
>>>>>>> 5d3e0b9f
  "description": "@umijs/runtime",
  "main": "dist/index.js",
  "types": "dist/index.d.ts",
  "files": [
    "dist"
  ],
  "repository": {
    "type": "git",
    "url": "https://github.com/umijs/umi"
  },
  "keywords": [
    "umi"
  ],
  "sideEffects": false,
  "authors": [
    "chencheng <sorrycc@gmail.com> (https://github.com/sorrycc)"
  ],
  "license": "MIT",
  "bugs": "http://github.com/umijs/umi/issues",
  "homepage": "https://github.com/umijs/umi/tree/master/packages/runtime#readme",
  "publishConfig": {
    "access": "public"
  },
  "dependencies": {
    "@types/react-router": "5.1.5",
    "@types/react-router-dom": "5.1.4",
    "history-with-query": "4.10.3",
    "react-router": "5.1.2",
    "react-router-dom": "5.1.2",
    "use-subscription": "1.4.1"
  },
  "peerDependencies": {
    "react": "16.x"
  },
  "module": "dist/index.esm.js"
}<|MERGE_RESOLUTION|>--- conflicted
+++ resolved
@@ -1,10 +1,6 @@
 {
   "name": "@umijs/runtime",
-<<<<<<< HEAD
-  "version": "3.2.0-beta.3",
-=======
   "version": "3.1.3",
->>>>>>> 5d3e0b9f
   "description": "@umijs/runtime",
   "main": "dist/index.js",
   "types": "dist/index.d.ts",
