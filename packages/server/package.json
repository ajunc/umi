{
  "name": "@umijs/server",
<<<<<<< HEAD
  "version": "3.2.0-beta.3",
=======
  "version": "3.1.3",
>>>>>>> 5d3e0b9f
  "description": "@umijs/server",
  "main": "lib/index.js",
  "types": "lib/index.d.ts",
  "files": [
    "lib"
  ],
  "repository": {
    "type": "git",
    "url": "https://github.com/umijs/umi"
  },
  "keywords": [
    "umi"
  ],
  "authors": [
    "chencheng <sorrycc@gmail.com> (https://github.com/sorrycc)"
  ],
  "license": "MIT",
  "bugs": "http://github.com/umijs/umi/issues",
  "homepage": "https://github.com/umijs/umi/tree/master/packages/server#readme",
  "publishConfig": {
    "access": "public"
  },
  "dependencies": {
    "@types/compression": "1.7.0",
    "@types/express": "4.17.6",
    "@types/node": "13.13.0",
    "@types/sockjs": "0.3.31",
    "@types/spdy": "3.4.4",
<<<<<<< HEAD
    "@umijs/utils": "3.2.0-beta.3",
=======
    "@umijs/utils": "3.1.3",
>>>>>>> 5d3e0b9f
    "compression": "1.7.4",
    "express": "4.17.1",
    "http-proxy-middleware": "1.0.3",
    "immer": "6.0.3",
    "portfinder": "1.0.25",
    "sockjs": "0.3.20",
    "spdy": "4.0.2"
  }
}<|MERGE_RESOLUTION|>--- conflicted
+++ resolved
@@ -1,10 +1,6 @@
 {
   "name": "@umijs/server",
-<<<<<<< HEAD
-  "version": "3.2.0-beta.3",
-=======
   "version": "3.1.3",
->>>>>>> 5d3e0b9f
   "description": "@umijs/server",
   "main": "lib/index.js",
   "types": "lib/index.d.ts",
@@ -33,11 +29,7 @@
     "@types/node": "13.13.0",
     "@types/sockjs": "0.3.31",
     "@types/spdy": "3.4.4",
-<<<<<<< HEAD
-    "@umijs/utils": "3.2.0-beta.3",
-=======
     "@umijs/utils": "3.1.3",
->>>>>>> 5d3e0b9f
     "compression": "1.7.4",
     "express": "4.17.1",
     "http-proxy-middleware": "1.0.3",
