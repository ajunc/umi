import resolve from 'resolve';
import assert from 'assert';
import isEqual from 'lodash.isequal';
import isPlainObject from 'is-plain-object';
import registerBabel, { addBabelRegisterFiles } from './registerBabel';

const debug = require('debug')('umi-build-dev:getPlugin');

export default function(opts = {}) {
  const { cwd, plugins = [] } = opts;

  // 内置插件
  const builtInPlugins = [
    './plugins/commands/dev',
    './plugins/commands/build',
    './plugins/commands/test',
<<<<<<< HEAD
    './plugins/commands/generate',
    './plugins/output-path',
=======
>>>>>>> 3c57fe1d
    './plugins/global-js',
    './plugins/global-css',
    './plugins/base',
    './plugins/mock',
    './plugins/proxy',
    './plugins/history',
    './plugins/afwebpack-config',
    './plugins/404', // 404 must after mock
  ];

  const pluginsObj = [
    // builtIn 的在最前面
    ...builtInPlugins.map(p => {
      const apply = require(p); // eslint-disable-line
      let opts;
      if (Array.isArray(p)) {
        opts = p[1]; // eslint-disable-line
        p = [0];
      }
      return {
        id: p.replace(/^.\//, 'built-in:'),
        apply: apply.default || apply,
        opts,
      };
    }),
    ...getUserPlugins(
      process.env.UMI_PLUGINS ? process.env.UMI_PLUGINS.split(',') : [],
      { cwd },
    ),
    ...getUserPlugins(plugins, { cwd }),
  ];

  debug(`plugins: \n${pluginsObj.map(p => `  ${p.id}`).join('\n')}`);
  return pluginsObj;
}

function pluginToPath(plugins, { cwd }) {
  return (plugins || []).map(p => {
    assert(
      Array.isArray(p) || typeof p === 'string',
      `Plugin config should be String or Array, but got ${p}`,
    );
    if (typeof p === 'string') {
      p = [p];
    }
    const [path, opts] = p;
    try {
      return [
        resolve.sync(path, {
          basedir: cwd,
        }),
        opts,
      ];
    } catch (e) {
      throw new Error(`Plugin ${path} can't be resolved`);
    }
  });
}

function getUserPlugins(plugins, { cwd }) {
  const pluginPaths = pluginToPath(plugins, { cwd });

  // 用户给的插件需要做 babel 转换
  if (pluginPaths.length) {
    addBabelRegisterFiles(pluginPaths.map(p => p[0]));
    registerBabel({
      cwd,
    });
  }

  return pluginPaths.map(p => {
    const [path, opts] = p;
    const apply = require(path); // eslint-disable-line
    return {
      id: path.replace(makesureLastSlash(cwd), 'user:'),
      apply: apply.default || apply,
      opts,
    };
  });
}

function resolveIdAndOpts({ id, opts }) {
  return { id, opts };
}

function toIdStr(plugins) {
  return plugins.map(p => p.id).join('^^');
}

function funcToStr(obj) {
  if (typeof obj === 'function') return obj.toString();
  if (isPlainObject(obj)) {
    return Object.keys(obj).reduce((memo, key) => {
      memo[key] = funcToStr(obj[key]);
      return memo;
    }, {});
  } else {
    return obj;
  }
}

function isEqualCompatFunction(a, b) {
  return isEqual(funcToStr(a), funcToStr(b));
}

/**
 * 返回结果：
 *   pluginsChanged: true | false
 *   optionChanged: [ 'a', 'b' ]
 */
export function diffPlugins(newOption, oldOption, { cwd }) {
  const newPlugins = getUserPlugins(newOption, { cwd }).map(resolveIdAndOpts);
  const oldPlugins = getUserPlugins(oldOption, { cwd }).map(resolveIdAndOpts);

  if (newPlugins.length !== oldPlugins.length) {
    return { pluginsChanged: true };
  } else if (toIdStr(newPlugins) !== toIdStr(oldPlugins)) {
    return { pluginsChanged: true };
  } else {
    return {
      optionChanged: newPlugins.filter((p, index) => {
        return !isEqualCompatFunction(
          newPlugins[index].opts,
          oldPlugins[index].opts,
        );
      }),
    };
  }
}

function makesureLastSlash(path) {
  return path.slice(-1) === '/' ? path : `${path}/`;
}<|MERGE_RESOLUTION|>--- conflicted
+++ resolved
@@ -14,11 +14,7 @@
     './plugins/commands/dev',
     './plugins/commands/build',
     './plugins/commands/test',
-<<<<<<< HEAD
     './plugins/commands/generate',
-    './plugins/output-path',
-=======
->>>>>>> 3c57fe1d
     './plugins/global-js',
     './plugins/global-css',
     './plugins/base',
